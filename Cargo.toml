--- conflicted
+++ resolved
@@ -6,13 +6,8 @@
 [dependencies]
 vulkano = "0.32.3"
 winit = "0.25.0"
-<<<<<<< HEAD
-vulkano-win = "0.26.0"
+vulkano-win = "0.32.0"
 vulkano-shaders = "0.32.0"
-=======
-vulkano-win = "0.32.0"
-vulkano-shaders = "0.26.0"
->>>>>>> 818588c7
 rand = "0.8.4"
 tracy-client = "0.12.5"
 yaml-rust = "0.4"